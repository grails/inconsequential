--- conflicted
+++ resolved
@@ -16,6 +16,7 @@
 
 package org.springframework.datastore.mapping.riak.engine;
 
+import org.springframework.core.convert.ConversionService;
 import org.springframework.datastore.mapping.core.Session;
 import org.springframework.datastore.mapping.engine.AssociationIndexer;
 import org.springframework.datastore.mapping.engine.PropertyValueIndexer;
@@ -86,7 +87,7 @@
       c.setTime(new Date(Long.parseLong(nativeEntry.get(property).toString())));
       return c;
     } else if (prop.getType() == Boolean.class) {
-      return new Boolean(nativeEntry.get(property).toString());
+      return (nativeEntry.containsKey(property) ? new Boolean(nativeEntry.get(property).toString()) : false);
     } else {
       return nativeEntry.get(property);
     }
@@ -95,7 +96,6 @@
   @Override
   protected void setEntryValue(Map nativeEntry, String key, Object value) {
     if (null != value) {
-<<<<<<< HEAD
       if (value instanceof Date) {
         nativeEntry.put(key, ((Date) value).getTime());
       } else if (value instanceof Calendar) {
@@ -105,23 +105,13 @@
       } else if (shouldConvert(value)) {
         final ConversionService conversionService = getMappingContext().getConversionService();
         nativeEntry.put(key, conversionService.convert(value, String.class));
-=======
-      if (value instanceof Calendar) {
-        nativeEntry.put(key, ((Calendar) value).getTime().getTime());
-      } else if (value instanceof Date) {
-        nativeEntry.put(key, ((Date) value).getTime());
-        //} else if (shouldConvert(value)) {
-        //final ConversionService conversionService = getMappingContext().getConversionService();
-        //nativeEntry.put(key, conversionService.convert(value, getPersistentEntity().getPropertyByName(key).getType()));
-      } else {
-        nativeEntry.put(key, value);
->>>>>>> 81f3b40b
       }
     }
   }
 
   @Override
   protected Map retrieveEntry(PersistentEntity persistentEntity, String family, Serializable key) {
+    //String family = getRootFamily(persistentEntity);
     return riakTemplate.getAsType(String.format("%s:%s",
         family,
         (key instanceof Long ? (Long) key : Long.parseLong(key.toString()))), Map.class);
@@ -129,15 +119,15 @@
 
   @Override
   protected Long storeEntry(PersistentEntity persistentEntity, Long storeId, Map nativeEntry) {
-    String family = getRootFamily(persistentEntity);
-    riakTemplate.set(String.format("%s:%s", family, storeId), nativeEntry);
+    //String family = getRootFamily(persistentEntity);
+    riakTemplate.set(String.format("%s:%s", persistentEntity.getName(), storeId), nativeEntry);
     return storeId;
   }
 
   @Override
   protected void updateEntry(PersistentEntity persistentEntity, Long key, Map entry) {
-    String family = getRootFamily(persistentEntity);
-    riakTemplate.set(String.format("%s:%s", family, key), entry);
+    //String family = getRootFamily(persistentEntity);
+    riakTemplate.set(String.format("%s:%s", persistentEntity.getName(), key), entry);
   }
 
   @Override
