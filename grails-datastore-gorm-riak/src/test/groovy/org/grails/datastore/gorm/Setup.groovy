/*
 * Copyright (c) 2010 by NPC International, Inc.
 *
 * Licensed under the Apache License, Version 2.0 (the "License");
 * you may not use this file except in compliance with the License.
 * You may obtain a copy of the License at
 *
 *      http://www.apache.org/licenses/LICENSE-2.0
 *
 * Unless required by applicable law or agreed to in writing, software
 * distributed under the License is distributed on an "AS IS" BASIS,
 * WITHOUT WARRANTIES OR CONDITIONS OF ANY KIND, either express or implied.
 * See the License for the specific language governing permissions and
 * limitations under the License.
 */

package org.grails.datastore.gorm

import org.grails.datastore.gorm.riak.RiakGormEnhancer
import org.springframework.datastore.mapping.core.Session
import org.springframework.datastore.mapping.keyvalue.mapping.config.KeyValueMappingContext
import org.springframework.datastore.mapping.model.MappingContext
import org.springframework.datastore.mapping.model.PersistentEntity
import org.springframework.datastore.mapping.riak.RiakDatastore
import org.springframework.datastore.mapping.transactions.DatastoreTransactionManager
import org.springframework.datastore.riak.core.RiakTemplate
import org.springframework.util.StringUtils
import org.springframework.validation.Errors
import org.springframework.validation.Validator

/**
 * @author Jon Brisbin <jon.brisbin@npcinternational.com>
 */
class Setup {

  static riak

  static Session setup(classes) {
    riak = new RiakDatastore(new KeyValueMappingContext(""), [host: "127.0.0.1"])
    for (cls in classes) {
      riak.mappingContext.addPersistentEntity(cls)
    }

    PersistentEntity entity = riak.mappingContext.persistentEntities.find { PersistentEntity e ->
      e.name.contains("TestEntity")
    }

    riak.mappingContext.addEntityValidator(entity, [
        supports: { Class c -> true },
        validate: { Object o, Errors errors ->
          if (!StringUtils.hasText(o.name)) {
            errors.rejectValue("name", "name.is.blank")
          }
        }
    ] as Validator)

    def enhancer = new RiakGormEnhancer(riak, new DatastoreTransactionManager(datastore: riak))
    enhancer.enhance()

    riak.mappingContext.addMappingContextListener({ e ->
      enhancer.enhance e
    } as MappingContext.Listener)


    Session con = riak.connect()
    RiakTemplate riakTmpl = con.nativeInterface
<<<<<<< HEAD
    ["grails.gorm.tests.TestEntity", "grails.gorm.tests.ChildEntity", "grails.gorm.tests.Publication"].each { type ->
      riakTmpl.getBucketSchema(type, true)["keys"].each { key ->
        try {
          riakTmpl.deleteKeys("$type:$key")
        } catch (err) {
        }
      }
=======
    ["grails.gorm.tests.TestEntity", "grails.gorm.tests.ChildEntity", "grails.gorm.tests.Publication"].each {
      riakTmpl.clear(it)
>>>>>>> 81f3b40b
    }

    return con

  }
}<|MERGE_RESOLUTION|>--- conflicted
+++ resolved
@@ -36,7 +36,10 @@
   static riak
 
   static Session setup(classes) {
-    riak = new RiakDatastore(new KeyValueMappingContext(""), [host: "127.0.0.1"])
+    riak = new RiakDatastore(new KeyValueMappingContext(""), [
+        defaultUri: "http://172.20.16.21:8098/riak/{bucket}/{key}",
+        mapReduceUri: "http://172.20.16.21:8098/mapred"
+    ])
     for (cls in classes) {
       riak.mappingContext.addPersistentEntity(cls)
     }
@@ -64,18 +67,22 @@
 
     Session con = riak.connect()
     RiakTemplate riakTmpl = con.nativeInterface
-<<<<<<< HEAD
-    ["grails.gorm.tests.TestEntity", "grails.gorm.tests.ChildEntity", "grails.gorm.tests.Publication"].each { type ->
+    [
+        "grails.gorm.tests.TestEntity",
+        "grails.gorm.tests.ChildEntity",
+        "grails.gorm.tests.Publication",
+        "grails.gorm.tests.Location",
+        "grails.gorm.tests.City",
+        "grails.gorm.tests.Country",
+        "grails.gorm.tests.Highway",
+        "grails.gorm.tests.Book"
+    ].each { type ->
       riakTmpl.getBucketSchema(type, true)["keys"].each { key ->
         try {
           riakTmpl.deleteKeys("$type:$key")
         } catch (err) {
         }
       }
-=======
-    ["grails.gorm.tests.TestEntity", "grails.gorm.tests.ChildEntity", "grails.gorm.tests.Publication"].each {
-      riakTmpl.clear(it)
->>>>>>> 81f3b40b
     }
 
     return con
